import { SuperAgentRequest } from 'superagent'

import { stubFor } from './wiremock'

export default {
  stubPing: (): SuperAgentRequest => {
    return stubFor({
      request: {
        method: 'GET',
        urlPattern: '/incentivesApi/health/ping',
      },
      response: {
        status: 200,
        headers: { 'Content-Type': 'application/json;charset=UTF-8' },
        jsonBody: { status: 'UP' },
      },
    })
  },
<<<<<<< HEAD
  stubGetLocationSummary: (): SuperAgentRequest => {
    return stubFor({
      request: {
        method: 'GET',
        urlPattern: '/incentivesApi/incentives-summary/prison/MDI/location/MDI-42\\?sortBy=NAME&sortDirection=ASC',
      },
      response: {
        status: 200,
        headers: { 'Content-Type': 'application/json;charset=UTF-8' },
        jsonBody: getTestIncentivesLocationSummary({
          prisonId: 'MDI',
          locationId: 'MDI-42',
          locationDescription: 'Houseblock 42',
        }),
      },
    })
  },
  stubGetAvailableLevels: (): SuperAgentRequest => {
    return stubFor({
      request: {
        method: 'GET',
        urlPattern: '/incentivesApi/iep/levels/MDI',
      },
      response: {
        status: 200,
        headers: { 'Content-Type': 'application/json;charset=UTF-8' },
        jsonBody: [
          {
            iepLevel: 'BAS',
            iepDescription: 'Basic',
            sequence: 1,
            default: false,
          },
          {
            iepLevel: 'STD',
            iepDescription: 'Standard',
            sequence: 2,
            default: true,
          },
          {
            iepLevel: 'ENH',
            iepDescription: 'Enhanced',
            sequence: 3,
            default: false,
          },
        ],
      },
    })
  },
  stubGetReviews: (): SuperAgentRequest => {
    return stubFor({
      request: {
        method: 'GET',
        urlPattern:
          '/incentivesApi/incentives-reviews/prison/MDI/location/MDI-42/level/BAS\\?sort=NEXT_REVIEW_DATE&order=ASC&page=0&pageSize=20',
      },
      response: {
        status: 200,
        headers: { 'Content-Type': 'application/json;charset=UTF-8' },
        jsonBody: {
          locationDescription: 'Houseblock 1',
          overdueCount: 16,
          reviewCount: 135,
          levels: [
            {
              levelCode: 'BAS',
              levelName: 'Basic',
              reviewCount: 138,
              overdueCount: 16,
            },
            {
              levelCode: 'STD',
              levelName: 'Standard',
              reviewCount: 135,
              overdueCount: 0,
            },
            {
              levelCode: 'ENH',
              levelName: 'Enhanced',
              reviewCount: 130,
              overdueCount: 0,
            },
          ],
          reviews: [
            {
              firstName: 'John',
              lastName: 'Saunders',
              levelCode: 'BAS',
              prisonerNumber: 'G6123VU',
              bookingId: 100000,
              nextReviewDate: new Date(2022, 6, 12),
              daysSinceLastReview: 37,
              positiveBehaviours: 3,
              negativeBehaviours: 2,
              hasAcctOpen: true,
              isNewToPrison: false,
            },
            {
              firstName: 'Flem',
              lastName: 'Hermosilla',
              levelCode: 'BAS',
              prisonerNumber: 'G5992UH',
              bookingId: 100001,
              nextReviewDate: new Date(2023, 9, 10),
              daysSinceLastReview: null,
              positiveBehaviours: 2,
              negativeBehaviours: 0,
              hasAcctOpen: false,
              isNewToPrison: true,
            },
            {
              firstName: 'Jones',
              lastName: 'Tom',
              levelCode: 'STA',
              prisonerNumber: 'G5999UH',
              bookingId: 100001,
              nextReviewDate: new Date(2023, 9, 10),
              daysSinceLastReview: null,
              positiveBehaviours: 0,
              negativeBehaviours: 0,
              hasAcctOpen: false,
              isNewToPrison: true,
            },
          ],
        },
      },
    })
  },
  stubGetIncentivesLevelStandard: (): SuperAgentRequest => {
    return stubFor({
      request: {
        method: 'GET',
        urlPattern:
          '/incentivesApi/incentives-reviews/prison/MDI/location/MDI-42/level/STD\\?sort=NEXT_REVIEW_DATE&order=ASC&page=0&pageSize=20',
      },
      response: {
        status: 200,
        headers: { 'Content-Type': 'application/json;charset=UTF-8' },
        jsonBody: {
          locationDescription: 'Houseblock 42',
          overdueCount: 16,
          reviewCount: 135,
          levels: [
            {
              levelCode: 'BAS',
              levelName: 'Basic',
              reviewCount: 138,
              overdueCount: 16,
            },
            {
              levelCode: 'STD',
              levelName: 'Standard',
              reviewCount: 135,
              overdueCount: 0,
            },
            {
              levelCode: 'ENH',
              levelName: 'Enhanced',
              reviewCount: 130,
              overdueCount: 0,
            },
          ],
          reviews: [
            {
              firstName: 'John',
              lastName: 'Saunders',
              levelCode: 'BAS',
              prisonerNumber: 'G6123VU',
              bookingId: 100000,
              nextReviewDate: new Date(2022, 6, 12),
              daysSinceLastReview: 37,
              positiveBehaviours: 3,
              negativeBehaviours: 2,
              hasAcctOpen: true,
              isNewToPrison: false,
            },
            {
              firstName: 'Flem',
              lastName: 'Hermosilla',
              levelCode: 'BAS',
              prisonerNumber: 'G5992UH',
              bookingId: 100001,
              nextReviewDate: new Date(2023, 9, 10),
              daysSinceLastReview: null,
              positiveBehaviours: 2,
              negativeBehaviours: 0,
              hasAcctOpen: false,
              isNewToPrison: true,
            },
            {
              firstName: 'Jones',
              lastName: 'Tom',
              levelCode: 'STA',
              prisonerNumber: 'G5999UH',
              bookingId: 100001,
              nextReviewDate: new Date(2023, 9, 10),
              daysSinceLastReview: null,
              positiveBehaviours: 0,
              negativeBehaviours: 0,
              hasAcctOpen: false,
              isNewToPrison: true,
            },
          ],
        },
      },
    })
  },
  stubGetIncentivesSorted: (): SuperAgentRequest => {
    return stubFor({
      request: {
        method: 'GET',
        urlPattern:
          '/incentivesApi/incentives-reviews/prison/MDI/location/MDI-42/level/BAS\\?sort=DAYS_SINCE_LAST_REVIEW&order=ASC&page=0&pageSize=20',
      },
      response: {
        status: 200,
        headers: { 'Content-Type': 'application/json;charset=UTF-8' },
        jsonBody: {
          locationDescription: 'Houseblock 42',
          overdueCount: 16,
          reviewCount: 135,
          levels: [
            {
              levelCode: 'BAS',
              levelName: 'Basic',
              reviewCount: 138,
              overdueCount: 16,
            },
            {
              levelCode: 'STD',
              levelName: 'Standard',
              reviewCount: 135,
              overdueCount: 0,
            },
            {
              levelCode: 'ENH',
              levelName: 'Enhanced',
              reviewCount: 130,
              overdueCount: 0,
            },
          ],
          reviews: [
            {
              firstName: 'Flem',
              lastName: 'Hermosilla',
              levelCode: 'BAS',
              prisonerNumber: 'G5992UH',
              bookingId: 100001,
              nextReviewDate: new Date(2023, 9, 10),
              daysSinceLastReview: 82,
              positiveBehaviours: 2,
              negativeBehaviours: 0,
              hasAcctOpen: false,
              isNewToPrison: true,
            },
            {
              firstName: 'John',
              lastName: 'Saunders',
              levelCode: 'BAS',
              prisonerNumber: 'G6123VU',
              bookingId: 100000,
              nextReviewDate: new Date(2022, 6, 12),
              daysSinceLastReview: 37,
              positiveBehaviours: 3,
              negativeBehaviours: 2,
              hasAcctOpen: true,
              isNewToPrison: false,
            },
            {
              firstName: 'Jones',
              lastName: 'Tom',
              levelCode: 'STA',
              prisonerNumber: 'G5999UH',
              bookingId: 100001,
              nextReviewDate: new Date(2023, 9, 10),
              daysSinceLastReview: 1,
              positiveBehaviours: 0,
              negativeBehaviours: 0,
              hasAcctOpen: false,
              isNewToPrison: true,
            },
          ],
        },
      },
    })
  },
=======
>>>>>>> 2787ac47
}<|MERGE_RESOLUTION|>--- conflicted
+++ resolved
@@ -13,24 +13,6 @@
         status: 200,
         headers: { 'Content-Type': 'application/json;charset=UTF-8' },
         jsonBody: { status: 'UP' },
-      },
-    })
-  },
-<<<<<<< HEAD
-  stubGetLocationSummary: (): SuperAgentRequest => {
-    return stubFor({
-      request: {
-        method: 'GET',
-        urlPattern: '/incentivesApi/incentives-summary/prison/MDI/location/MDI-42\\?sortBy=NAME&sortDirection=ASC',
-      },
-      response: {
-        status: 200,
-        headers: { 'Content-Type': 'application/json;charset=UTF-8' },
-        jsonBody: getTestIncentivesLocationSummary({
-          prisonId: 'MDI',
-          locationId: 'MDI-42',
-          locationDescription: 'Houseblock 42',
-        }),
       },
     })
   },
@@ -303,6 +285,4 @@
       },
     })
   },
-=======
->>>>>>> 2787ac47
 }