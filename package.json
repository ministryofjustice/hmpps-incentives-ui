--- conflicted
+++ resolved
@@ -148,13 +148,8 @@
     "@types/nunjucks": "^3.2.6",
     "@types/passport": "^1.0.16",
     "@types/passport-oauth2": "^1.4.15",
-<<<<<<< HEAD
     "@types/superagent": "^8.1.0",
-    "@types/supertest": "^2.0.16",
-=======
-    "@types/superagent": "^4.1.24",
     "@types/supertest": "^6.0.0",
->>>>>>> 1c14884b
     "@types/uuid": "^9.0.7",
     "@typescript-eslint/eslint-plugin": "^6.15.0",
     "@typescript-eslint/parser": "^6.15.0",
