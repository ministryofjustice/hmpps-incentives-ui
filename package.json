{
  "name": "hmpps-incentives-ui",
  "version": "0.0.1",
  "private": true,
  "description": "HMPPS Incentives UI",
  "author": {
    "name": "HMPPS Digital (MoJ Digital & Technology)",
    "email": "info@digital.justice.gov.uk",
    "url": "https://mojdigital.blog.gov.uk/"
  },
  "homepage": "https://github.com/ministryofjustice/hmpps-incentives-ui",
  "repository": "git@github.com:ministryofjustice/hmpps-incentives-ui.git",
  "license": "MIT",
  "scripts": {
    "prepare": "husky",
    "watch-ts": "tsc -w",
    "build": "node esbuild/esbuild.config.js --build",
    "start": "node $NODE_OPTIONS dist/server.js | bunyan -o short",
    "start:dev": "concurrently -k -p \"[{name}]\" -n \"ESBuild,Node\" -c \"yellow.bold,cyan.bold\" \"node esbuild/esbuild.config.js --build --watch\" \"node esbuild/esbuild.config.js --dev-server\"",
    "start-feature": "node $NODE_DEBUG_OPTION --env-file=feature.env dist/server.js | bunyan -o short",
    "start-feature:dev": "concurrently -k -p \"[{name}]\" -n \"ESBuild,Node\" -c \"yellow.bold,cyan.bold\" \"node esbuild/esbuild.config.js --build --watch\" \"node esbuild/esbuild.config.js --dev-test-server\"",
    "lint": "eslint . --cache --max-warnings 0",
    "typecheck": "tsc && tsc -p integration_tests",
    "test": "jest",
    "test:ci": "TZ=Europe/London jest --detectOpenHandles",
    "security_audit": "npx audit-ci --config audit-ci.json",
    "int-test": "TZ=Europe/London cypress run",
    "int-test-ui": "TZ=Europe/London cypress open --e2e",
    "clean": "rm -rf dist",
    "rebuild": "npm run clean && npm install && npm run build"
  },
  "engines": {
    "node": "^22"
  },
  "jest": {
    "preset": "ts-jest",
    "transform": {
      "^.+\\.tsx?$": [
        "ts-jest"
      ]
    },
    "collectCoverageFrom": [
      "server/**/*.{ts,js,jsx,mjs}"
    ],
    "testMatch": [
      "<rootDir>/(server|job)/**/?(*.)(cy|test).{ts,js,jsx,mjs}"
    ],
    "testEnvironment": "node",
    "reporters": [
      "default",
      [
        "jest-junit",
        {
          "outputDirectory": "test_results/jest/"
        }
      ],
      [
        "./node_modules/jest-html-reporter",
        {
          "outputPath": "test_results/unit-test-reports.html"
        }
      ]
    ],
    "moduleFileExtensions": [
      "web.js",
      "js",
      "json",
      "node",
      "ts"
    ]
  },
  "lint-staged": {
    "*.{ts,js,css}": [
      "prettier --write",
      "eslint --fix"
    ],
    "*.json": [
      "prettier --write"
    ]
  },
  "dependencies": {
    "@aws-sdk/client-s3": "^3.846.0",
    "@aws-sdk/client-sqs": "^3.846.0",
    "@ministryofjustice/frontend": "^5.1.5",
    "@ministryofjustice/hmpps-auth-clients": "^0.0.1",
    "@ministryofjustice/hmpps-monitoring": "^0.0.1",
    "@ministryofjustice/hmpps-rest-client": "^0.0.1",
    "agentkeepalive": "^4.6.0",
    "applicationinsights": "^2.9.7",
    "body-parser": "^2.2.0",
    "bunyan": "^1.8.15",
    "bunyan-format": "^0.2.1",
    "compression": "^1.8.1",
    "connect-flash": "^0.1.1",
    "connect-redis": "^9.0.0",
    "cookie-parser": "^1.4.7",
    "csrf-sync": "^4.2.1",
    "express": "^5.1.0",
<<<<<<< HEAD
    "express-session": "^1.18.1",
    "govuk-frontend": "^5.11.1",
=======
    "express-session": "^1.18.2",
    "govuk-frontend": "^5.11.0",
>>>>>>> 2c5d88be
    "helmet": "^8.1.0",
    "http-errors": "^2.0.0",
    "jquery": "^3.7.1",
    "jwt-decode": "^4.0.0",
    "nocache": "^4.0.0",
    "nunjucks": "^3.2.4",
    "passport": "^0.7.0",
    "passport-oauth2": "^1.8.0",
    "redis": "^5.6.0",
    "superagent": "^10.2.2",
    "url-value-parser": "^2.2.0"
  },
  "devDependencies": {
    "@jgoz/esbuild-plugin-typecheck": "^4.0.3",
    "@ministryofjustice/eslint-config-hmpps": "^0.0.1",
    "@tsconfig/node22": "^22.0.2",
    "@types/bunyan": "^1.8.11",
    "@types/bunyan-format": "^0.2.9",
    "@types/compression": "^1.8.1",
    "@types/connect-flash": "0.0.40",
    "@types/cookie-parser": "^1.4.9",
    "@types/cookie-session": "^2.0.49",
    "@types/express-session": "^1.18.2",
    "@types/http-errors": "^2.0.5",
    "@types/jest": "^30.0.0",
    "@types/jquery": "^3.5.32",
    "@types/jsdom": "^21.1.7",
    "@types/jsonwebtoken": "^9.0.10",
    "@types/node": "^22.16.4",
    "@types/nunjucks": "^3.2.6",
    "@types/passport": "^1.0.17",
    "@types/passport-oauth2": "^1.8.0",
    "@types/qs": "^6.14.0",
    "@types/superagent": "^8.1.9",
    "@types/supertest": "^6.0.3",
    "@types/uuid": "^10.0.0",
    "audit-ci": "^7.1.0",
    "aws-sdk-client-mock": "^4.1.0",
    "chokidar": "^3.6.0",
    "concurrently": "^9.2.0",
    "cookie-session": "^2.1.1",
    "cypress": "^14.5.2",
    "cypress-multi-reporters": "^2.0.5",
    "esbuild": "^0.25.6",
    "esbuild-plugin-clean": "^1.0.1",
    "esbuild-plugin-copy": "^2.1.1",
    "esbuild-plugin-manifest": "^1.0.5",
    "esbuild-sass-plugin": "^3.3.1",
    "glob": "^11.0.3",
    "husky": "^9.1.7",
    "jest": "^30.0.4",
    "jest-html-reporter": "^4.3.0",
    "jest-junit": "^16.0.0",
    "jsdom": "^26.1.0",
    "jsonwebtoken": "^9.0.2",
    "lint-staged": "^16.1.2",
    "mocha-junit-reporter": "^2.2.1",
    "nock": "^14.0.5",
    "prettier": "^3.6.2",
    "prettier-plugin-jinja-template": "^2.1.0",
    "supertest": "^7.1.3",
    "ts-jest": "^29.4.0",
    "typescript": "^5.8.3"
  },
  "overrides": {
    "@jgoz/esbuild-plugin-typecheck": {
      "esbuild": "$esbuild"
    }
  }
}<|MERGE_RESOLUTION|>--- conflicted
+++ resolved
@@ -96,13 +96,8 @@
     "cookie-parser": "^1.4.7",
     "csrf-sync": "^4.2.1",
     "express": "^5.1.0",
-<<<<<<< HEAD
-    "express-session": "^1.18.1",
+    "express-session": "^1.18.2",
     "govuk-frontend": "^5.11.1",
-=======
-    "express-session": "^1.18.2",
-    "govuk-frontend": "^5.11.0",
->>>>>>> 2c5d88be
     "helmet": "^8.1.0",
     "http-errors": "^2.0.0",
     "jquery": "^3.7.1",
