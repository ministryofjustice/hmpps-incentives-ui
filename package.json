{
  "name": "hmpps-incentives-ui",
  "version": "0.0.1",
  "private": true,
  "description": "HMPPS Incentives UI",
  "author": {
    "name": "HMPPS Digital (MoJ Digital & Technology)",
    "email": "info@digital.justice.gov.uk",
    "url": "https://mojdigital.blog.gov.uk/"
  },
  "homepage": "https://github.com/ministryofjustice/hmpps-incentives-ui",
  "repository": "git@github.com:ministryofjustice/hmpps-incentives-ui.git",
  "license": "MIT",
  "scripts": {
    "prepare": "husky",
    "watch-ts": "tsc -w",
    "build": "node esbuild/esbuild.config.js --build",
    "start": "node $NODE_OPTIONS dist/server.js | bunyan -o short",
    "start:dev": "concurrently -k -p \"[{name}]\" -n \"ESBuild,Node\" -c \"yellow.bold,cyan.bold\" \"node esbuild/esbuild.config.js --build --watch\" \"node esbuild/esbuild.config.js --dev-server\"",
    "start-feature": "node $NODE_DEBUG_OPTION --env-file=feature.env dist/server.js | bunyan -o short",
    "start-feature:dev": "concurrently -k -p \"[{name}]\" -n \"ESBuild,Node\" -c \"yellow.bold,cyan.bold\" \"node esbuild/esbuild.config.js --build --watch\" \"node esbuild/esbuild.config.js --dev-test-server\"",
    "lint": "eslint . --cache --max-warnings 0",
    "typecheck": "tsc && tsc -p integration_tests",
    "test": "jest",
    "test:ci": "jest --detectOpenHandles",
    "security_audit": "npx audit-ci --config audit-ci.json",
    "int-test": "cypress run",
    "int-test-ui": "cypress open --e2e",
    "clean": "rm -rf dist",
    "rebuild": "npm run clean && npm install && npm run build"
  },
  "engines": {
    "node": "^22"
  },
  "jest": {
    "preset": "ts-jest",
    "transform": {
      "^.+\\.tsx?$": [
        "ts-jest",
        {
          "isolatedModules": true
        }
      ]
    },
    "collectCoverageFrom": [
      "server/**/*.{ts,js,jsx,mjs}"
    ],
    "testMatch": [
      "<rootDir>/(server|job)/**/?(*.)(cy|test).{ts,js,jsx,mjs}"
    ],
    "testEnvironment": "node",
    "reporters": [
      "default",
      [
        "jest-junit",
        {
          "outputDirectory": "test_results/jest/"
        }
      ],
      [
        "./node_modules/jest-html-reporter",
        {
          "outputPath": "test_results/unit-test-reports.html"
        }
      ]
    ],
    "moduleFileExtensions": [
      "web.js",
      "js",
      "json",
      "node",
      "ts"
    ]
  },
  "lint-staged": {
    "*.{ts,js,css}": [
      "prettier --write",
      "eslint --fix"
    ],
    "*.json": [
      "prettier --write"
    ]
  },
  "dependencies": {
<<<<<<< HEAD
    "@aws-sdk/client-s3": "^3.799.0",
    "@aws-sdk/client-sqs": "^3.799.0",
    "@ministryofjustice/frontend": "^4.0.2",
=======
    "@aws-sdk/client-s3": "^3.796.0",
    "@aws-sdk/client-sqs": "^3.796.0",
    "@ministryofjustice/frontend": "^5.1.2",
>>>>>>> be3ae15f
    "agentkeepalive": "^4.6.0",
    "applicationinsights": "^2.9.6",
    "body-parser": "^2.2.0",
    "bunyan": "^1.8.15",
    "bunyan-format": "^0.2.1",
    "compression": "^1.8.0",
    "connect-flash": "^0.1.1",
    "connect-redis": "^8.0.3",
    "cookie-parser": "^1.4.7",
    "csrf-sync": "^4.2.0",
    "express": "^4.21.2",
    "express-session": "^1.18.1",
    "govuk-frontend": "^5.9.0",
    "helmet": "^8.1.0",
    "http-errors": "^2.0.0",
    "jquery": "^3.7.1",
    "jwt-decode": "^4.0.0",
    "nocache": "^4.0.0",
    "nunjucks": "^3.2.4",
    "passport": "^0.7.0",
    "passport-oauth2": "^1.8.0",
    "redis": "^4.7.0",
    "superagent": "^10.2.0",
    "url-value-parser": "^2.2.0"
  },
  "devDependencies": {
    "@jgoz/esbuild-plugin-typecheck": "^4.0.3",
    "@ministryofjustice/eslint-config-hmpps": "^0.0.1-beta.2",
    "@tsconfig/node22": "^22.0.1",
    "@types/bunyan": "^1.8.11",
    "@types/bunyan-format": "^0.2.9",
    "@types/compression": "^1.7.5",
    "@types/connect-flash": "0.0.40",
    "@types/cookie-parser": "^1.4.8",
    "@types/cookie-session": "^2.0.49",
    "@types/express-session": "^1.18.1",
    "@types/http-errors": "^2.0.4",
    "@types/jest": "^29.5.14",
    "@types/jquery": "^3.5.32",
    "@types/jsdom": "^21.1.7",
    "@types/jsonwebtoken": "^9.0.9",
    "@types/node": "^22.15.2",
    "@types/nunjucks": "^3.2.6",
    "@types/passport": "^1.0.17",
    "@types/passport-oauth2": "^1.4.17",
    "@types/qs": "^6.9.18",
    "@types/superagent": "^8.1.9",
    "@types/supertest": "^6.0.3",
    "@types/uuid": "^10.0.0",
    "audit-ci": "^7.1.0",
    "aws-sdk-client-mock": "^4.1.0",
    "chokidar": "^3.6.0",
    "concurrently": "^9.1.2",
    "cookie-session": "^2.1.0",
    "cypress": "^14.3.2",
    "cypress-multi-reporters": "^2.0.5",
    "esbuild": "^0.25.3",
    "esbuild-plugin-clean": "^1.0.1",
    "esbuild-plugin-copy": "^2.1.1",
    "esbuild-plugin-manifest": "^1.0.5",
    "esbuild-sass-plugin": "^3.3.1",
    "glob": "^11.0.2",
    "husky": "^9.1.7",
    "jest": "^29.7.0",
    "jest-html-reporter": "^4.1.0",
    "jest-junit": "^16.0.0",
    "jsdom": "^26.1.0",
    "jsonwebtoken": "^9.0.2",
    "lint-staged": "^15.5.1",
    "mocha-junit-reporter": "^2.2.1",
    "nock": "^14.0.4",
    "prettier": "^3.5.3",
    "prettier-plugin-jinja-template": "^2.1.0",
    "supertest": "^7.1.0",
    "ts-jest": "^29.3.2",
    "typescript": "^5.7.3"
  }
}<|MERGE_RESOLUTION|>--- conflicted
+++ resolved
@@ -82,15 +82,9 @@
     ]
   },
   "dependencies": {
-<<<<<<< HEAD
     "@aws-sdk/client-s3": "^3.799.0",
     "@aws-sdk/client-sqs": "^3.799.0",
-    "@ministryofjustice/frontend": "^4.0.2",
-=======
-    "@aws-sdk/client-s3": "^3.796.0",
-    "@aws-sdk/client-sqs": "^3.796.0",
     "@ministryofjustice/frontend": "^5.1.2",
->>>>>>> be3ae15f
     "agentkeepalive": "^4.6.0",
     "applicationinsights": "^2.9.6",
     "body-parser": "^2.2.0",
