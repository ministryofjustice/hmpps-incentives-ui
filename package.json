--- conflicted
+++ resolved
@@ -179,13 +179,8 @@
     "lint-staged": "^15.2.0",
     "mocha-junit-reporter": "^2.2.1",
     "nock": "^13.5.0",
-<<<<<<< HEAD
     "nodemon": "^3.0.3",
     "prettier": "^3.2.4",
-=======
-    "nodemon": "^3.0.2",
-    "prettier": "^3.2.2",
->>>>>>> 41f9f53c
     "prettier-plugin-jinja-template": "^1.3.2",
     "sass": "^1.69.7",
     "supertest": "^6.3.4",
