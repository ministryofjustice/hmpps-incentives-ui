{
  "$schema": "https://docs.renovatebot.com/renovate-schema.json",
  "extends": ["github>ministryofjustice/hmpps-renovate-config:node"],
  "assigneesFromCodeOwners": true,
  "packageRules": [
    {
      "matchManagers": ["npm"],
      "rangeStrategy": "bump"
    },
    {
      "matchManagers": ["npm"],
      "matchUpdateTypes": ["minor", "patch"],
      "groupName": "all non major NPM dependencies",
      "groupSlug": "all-npm-minor-patch",
      "stabilityDays": 3
    },

    {
      "matchDepNames": ["node"],
      "allowedVersions": "^18"
    },
    {
      "matchDepNames": ["npm"],
      "allowedVersions": "^9"
    },
    {
      "matchPackageNames": ["typescript", "govuk-frontend"],
      "rangeStrategy": "bump",
      "stabilityDays": 0
    },
    {
      "matchManagers": ["npm"],
      "matchPackageNames": ["@types/node"],
      "matchUpdateTypes": ["major"],
      "enabled": false
    },
    {
      "matchDatasources": ["docker-compose"],
      "matchPackageNames": ["redis"],
      "allowedVersions": "7.0"
    },
    {
      "matchDatasources": ["orb"],
      "matchPackageNames": ["cimg/node"],
      "allowedVersions": "18.15-browsers"
    },
    {
      "matchDatasources": ["orb"],
      "matchPackageNames": ["cimg/redis"],
      "allowedVersions": "7.0"
    }
  ],
  "node": {
    "packageRules": [
      {
<<<<<<< HEAD
        "allowedVersions": "^18.0.0",
        "matchDepTypes": ["engines"]
=======
        "matchDepTypes": ["engines"],
        "allowedVersions": "^18"
>>>>>>> 4b90b501
      }
    ]
  },
  "npm": {
    "packageRules": [
      {
        "matchDepTypes": ["engines"],
<<<<<<< HEAD
        "allowedVersions": "^9.0.0"
=======
        "allowedVersions": "^9"
>>>>>>> 4b90b501

      }
    ]
  },
  "vulnerabilityAlerts": {
    "stabilityDays": 0
  }
}<|MERGE_RESOLUTION|>--- conflicted
+++ resolved
@@ -53,13 +53,8 @@
   "node": {
     "packageRules": [
       {
-<<<<<<< HEAD
         "allowedVersions": "^18.0.0",
         "matchDepTypes": ["engines"]
-=======
-        "matchDepTypes": ["engines"],
-        "allowedVersions": "^18"
->>>>>>> 4b90b501
       }
     ]
   },
@@ -67,12 +62,7 @@
     "packageRules": [
       {
         "matchDepTypes": ["engines"],
-<<<<<<< HEAD
         "allowedVersions": "^9.0.0"
-=======
-        "allowedVersions": "^9"
->>>>>>> 4b90b501
-
       }
     ]
   },
