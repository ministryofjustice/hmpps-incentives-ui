--- conflicted
+++ resolved
@@ -147,11 +147,7 @@
   iepDetails: IncentiveSummaryDetail[]
 }
 
-<<<<<<< HEAD
-export type IepLevelChangeRequest = {
-=======
 export type UpdateIncentiveLevelRequest = {
->>>>>>> 7c6d7017
   iepLevel: string
   comment: string
 }
@@ -165,14 +161,10 @@
     return this.get({ path: `/incentive-reviews/prisoner/${encodeURIComponent(prisonerNumber)}` })
   }
 
-<<<<<<< HEAD
-  updateIncentiveLevelForPrisoner(prisonerNumber: string, data: IepLevelChangeRequest): Promise<IepLevelChangeRequest> {
-=======
   updateIncentiveLevelForPrisoner(
     prisonerNumber: string,
     data: UpdateIncentiveLevelRequest,
   ): Promise<IncentiveSummaryDetail> {
->>>>>>> 7c6d7017
     return this.post({
       path: `/incentive-reviews/prisoner/${encodeURIComponent(prisonerNumber)}`,
       data: data as unknown as Record<string, unknown>,
