--- conflicted
+++ resolved
@@ -46,13 +46,10 @@
   },
 }
 
-<<<<<<< HEAD
+const guidanceTrendsIncentiveLevelsByPc =
+  'Use this chart to compare incentive levels with previous months. Information is taken from monthly averages. Is there anything that needs explored further? Is the incentives scheme producing the levels you would like it to?'
 const guidanceTrendsEntriesByPc =
   'Use this chart to compare the numbers of positive, negative and total entries received by each group within this protected characteristic with previous months. What do the number of entries and the ratios tell you about incentives policy and behaviour of prisoners? Be aware of population changes.'
-=======
-const guidanceTrendsIncentiveLevelsByPc =
-  'Use this chart to compare incentive levels with previous months. Information is taken from monthly averages. Is there anything that needs explored further? Is the incentives scheme producing the levels you would like it to?'
->>>>>>> 9a136fab
 export const ProtectedCharacteristicsChartsContent: Record<string, AnalyticsChartContent> = {
   'population-by-age': {
     title: 'Percentage and number of prisoners in the establishment by age',
@@ -118,7 +115,31 @@
     labelColumn: 'Sexual orientation',
     googleAnalyticsCategory: 'Incentive level by sexual orientation',
   },
-<<<<<<< HEAD
+  'trends-incentive-levels-by-age': {
+    title: 'Incentive levels by age - last 12 months',
+    guidance: guidanceTrendsIncentiveLevelsByPc,
+    googleAnalyticsCategory: 'Incentive level by age trends',
+  },
+  'trends-incentive-levels-by-disability': {
+    title: 'Incentive levels by recorded disability - last 12 months',
+    guidance: guidanceTrendsIncentiveLevelsByPc,
+    googleAnalyticsCategory: 'Incentive level by recorded disability trends',
+  },
+  'trends-incentive-levels-by-ethnicity': {
+    title: 'Incentive levels by ethnicity - last 12 months',
+    guidance: guidanceTrendsIncentiveLevelsByPc,
+    googleAnalyticsCategory: 'Incentive level by ethnicity trends',
+  },
+  'trends-incentive-levels-by-religion': {
+    title: 'Incentive levels by religion - last 12 months',
+    guidance: guidanceTrendsIncentiveLevelsByPc,
+    googleAnalyticsCategory: 'Incentive level by religion trends',
+  },
+  'trends-incentive-levels-by-sexual-orientation': {
+    title: 'Incentive levels by sexual orientation - last 12 months',
+    guidance: guidanceTrendsIncentiveLevelsByPc,
+    googleAnalyticsCategory: 'Incentive level by sexual orientation trends',
+  },
   'trends-entries-by-age': {
     title: 'Comparison of positive and negative behaviour entries by age - last 12 months',
     guidance: guidanceTrendsEntriesByPc,
@@ -143,32 +164,6 @@
     title: 'Comparison of positive and negative behaviour entries by sexual orientation - last 12 months',
     guidance: guidanceTrendsEntriesByPc,
     googleAnalyticsCategory: 'Behaviour entries by sexual orientation trends',
-=======
-  'trends-incentive-levels-by-age': {
-    title: 'Incentive levels by age - last 12 months',
-    guidance: guidanceTrendsIncentiveLevelsByPc,
-    googleAnalyticsCategory: 'Incentive level by age trends',
-  },
-  'trends-incentive-levels-by-disability': {
-    title: 'Incentive levels by recorded disability - last 12 months',
-    guidance: guidanceTrendsIncentiveLevelsByPc,
-    googleAnalyticsCategory: 'Incentive level by recorded disability trends',
-  },
-  'trends-incentive-levels-by-ethnicity': {
-    title: 'Incentive levels by ethnicity - last 12 months',
-    guidance: guidanceTrendsIncentiveLevelsByPc,
-    googleAnalyticsCategory: 'Incentive level by ethnicity trends',
-  },
-  'trends-incentive-levels-by-religion': {
-    title: 'Incentive levels by religion - last 12 months',
-    guidance: guidanceTrendsIncentiveLevelsByPc,
-    googleAnalyticsCategory: 'Incentive level by religion trends',
-  },
-  'trends-incentive-levels-by-sexual-orientation': {
-    title: 'Incentive levels by sexual orientation - last 12 months',
-    guidance: guidanceTrendsIncentiveLevelsByPc,
-    googleAnalyticsCategory: 'Incentive level by sexual orientation trends',
->>>>>>> 9a136fab
   },
   'entries-by-age': {
     title: 'Percentage and number of prisoners receiving each behaviour entry type by age - last 28 days',
