import type { Express } from 'express'
import request from 'supertest'

import PrisonRegister from '../data/prisonRegister'
import config from '../config'
import ZendeskClient from '../data/zendeskClient'
import { StitchedTablesCache } from '../services/analyticsService'
import type { ChartId } from './analyticsChartTypes'
import { protectedCharacteristicRoutes } from './analyticsRouter'
import { appWithAllRoutes } from './testutils/appSetup'
import { MockTable, mockSdkS3ClientReponse } from '../testData/s3Bucket'

const s3 = {
  send: jest.fn(),
}

const isYouthCustodyServiceOriginal = PrisonRegister.isYouthCustodyService

jest.mock('@aws-sdk/client-s3', () => {
  const { GetObjectCommand, ListObjectsV2Command } = jest.requireActual('@aws-sdk/client-s3')
  return {
    S3Client: jest.fn(() => s3),
    GetObjectCommand,
    ListObjectsV2Command,
  }
})
jest.mock('../data/zendeskClient')

let originalZendeskConfig: { url: string; username: string; token: string }

let mockedZendeskClientClass: jest.Mock<ZendeskClient>

beforeAll(() => {
  const { url, username, token } = config.apis.zendesk
  originalZendeskConfig = { url, username, token }
  config.apis.zendesk.url = 'http://zendesk.local'
  config.apis.zendesk.username = 'anonymous@justice.gov.uk'
  config.apis.zendesk.token = '123456789012345678901234567890'

  config.featureFlags.showAnalyticsPcTrends = true
  config.featureFlags.showRegionalNational = true

  mockedZendeskClientClass = ZendeskClient as jest.Mock<ZendeskClient>
})

afterAll(() => {
  config.apis.zendesk = { ...config.apis.zendesk, ...originalZendeskConfig }
})

let app: Express

beforeEach(() => {
  jest.clearAllMocks()

  app = appWithAllRoutes({})
})

describe('Home page', () => {
  it('shows card linking to incentives analytics', () => {
    return request(app)
      .get('/')
      .expect(res => expect(res.text).toContain('/analytics'))
  })
})

describe('GET /select-pgd-region', () => {
  it('renders prison pgdRegionCode page', () => {
    return request(app)
      .get('/analytics/select-pgd-region')
      .expect('Content-Type', /html/)
      .expect(res => {
        expect(res.text).toContain('Select a view')
        expect(res.text).toContain('Select national or a prison group')
        expect(res.text).toContain('<option value="National">National')
        expect(res.text).toContain('<option value="WM">West Midlands')
      })
  })
})

describe('POST /select-pgd-region', () => {
  describe('when pgdRegionCode is missing', () => {
    it('redirects to pgdRegion selection page', () => {
      return request(app)
        .post('/analytics/select-pgd-region')
        .expect(res => {
          expect(res.redirect).toBeTruthy()
          expect(res.headers.location).toBe('/analytics/select-pgd-region')
        })
    })
  })

  describe('Invalid pgdRegionCode', () => {
    it('redirects to pgdRegion selection page from Behaviour entries page', () => {
      return request(app)
        .get('/analytics/test/behaviour-entries')
        .expect(res => {
          expect(res.redirect).toBeTruthy()
          expect(res.headers.location).toBe('/analytics/select-pgd-region')
        })
    })

    it('redirects to pgdRegion selection page from Incentive levels page', () => {
      return request(app)
        .get('/analytics/test/incentive-levels')
        .expect(res => {
          expect(res.redirect).toBeTruthy()
          expect(res.headers.location).toBe('/analytics/select-pgd-region')
        })
    })

    it('redirects to pgdRegion selection page from Protected Characteristic page', () => {
      return request(app)
        .get('/analytics/test/protected-characteristic?characteristic=disability')
        .expect(res => {
          expect(res.redirect).toBeTruthy()
          expect(res.headers.location).toBe('/analytics/select-pgd-region')
        })
    })
  })

  describe('Valid pgdRegionCode', () => {
    it('routes to the National incentive level page', () => {
      return request(app)
        .post('/analytics/select-pgd-region')
        .send({ pgdRegionCode: 'National' })
        .expect(res => {
          expect(res.redirect).toBeTruthy()
          expect(res.headers.location).toBe('/analytics/National/incentive-levels')
        })
    })

    it('routes to the West Midlands incentive level page', () => {
      return request(app)
        .post('/analytics/select-pgd-region')
        .send({ pgdRegionCode: 'WM' })
        .expect(res => {
          expect(res.redirect).toBeTruthy()
          expect(res.headers.location).toBe('/analytics/WM/incentive-levels')
        })
    })
  })
})

type AnalyticsPage = {
  name: string
  url: string
  expectedHeading: string
  linksFromCharts?: string[]
  chartIds: ChartId[]
}

const analyticsPages: AnalyticsPage[] = [
  {
<<<<<<< HEAD
    name: 'National Behaviour entries',
    url: '/analytics/National/behaviour-entries',
    expectedHeading: 'Comparison of positive and negative behaviour entries by residential location – last 28 days',
    chartIds: ['entries-by-location', 'prisoners-with-entries-by-location', 'trends-entries'],
  },
  {
    name: 'PGD region Behaviour entries',
    url: '/analytics/LTHS/behaviour-entries',
    expectedHeading: 'Comparison of positive and negative behaviour entries by residential location – last 28 days',
    chartIds: ['entries-by-location', 'prisoners-with-entries-by-location', 'trends-entries'],
  },
  {
=======
>>>>>>> 29ea2f35
    name: 'Prison (MDI) Behaviour entries',
    url: '/analytics/behaviour-entries',
    expectedHeading: 'Comparison of positive and negative behaviour entries by residential location – last 28 days',
    linksFromCharts: [
      '/incentive-summary/MDI-1',
      '/incentive-summary/MDI-2',
      '/incentive-summary/MDI-3',
      '/incentive-summary/MDI-4',
      '/incentive-summary/MDI-5',
      '/incentive-summary/MDI-6',
      '/incentive-summary/MDI-7',
      '/incentive-summary/MDI-8',
      '/incentive-summary/MDI-SEG',
    ],
    chartIds: ['entries-by-location', 'prisoners-with-entries-by-location', 'trends-entries'],
  },
  {
<<<<<<< HEAD
    name: 'National Incentive levels',
    url: '/analytics/National/incentive-levels',
    expectedHeading: 'Percentage and number of prisoners on each incentive level by residential location',
    chartIds: ['incentive-levels-by-location', 'trends-incentive-levels'],
  },
  {
    name: 'PGD region Incentive levels',
    url: '/analytics/LTHS/incentive-levels',
    expectedHeading: 'Percentage and number of prisoners on each incentive level by residential location',
    chartIds: ['incentive-levels-by-location', 'trends-incentive-levels'],
  },
  {
=======
>>>>>>> 29ea2f35
    name: 'Prison (MDI) Incentive levels',
    url: '/analytics/incentive-levels',
    expectedHeading: 'Percentage and number of prisoners on each incentive level by residential location',
    linksFromCharts: [
      '/incentive-summary/MDI-1',
      '/incentive-summary/MDI-2',
      '/incentive-summary/MDI-3',
      '/incentive-summary/MDI-4',
      '/incentive-summary/MDI-5',
      '/incentive-summary/MDI-6',
      '/incentive-summary/MDI-7',
      '/incentive-summary/MDI-8',
      '/incentive-summary/MDI-SEG',
    ],
    chartIds: ['incentive-levels-by-location', 'trends-incentive-levels'],
  },
  {
    name: 'National Protected characteristics',
    url: '/analytics/National/protected-characteristic?characteristic=disability',
    expectedHeading: 'Percentage and number of prisoners on each incentive level by recorded disability',
    chartIds: [
      'population-by-disability',
      'incentive-levels-by-disability',
      'trends-incentive-levels-by-disability',
      'entries-by-disability',
      'trends-entries-by-disability',
      'prisoners-with-entries-by-disability',
    ],
  },
  {
    name: 'PGD region Protected characteristics',
    url: '/analytics/LTHS/protected-characteristic?characteristic=disability',
    expectedHeading: 'Percentage and number of prisoners on each incentive level by recorded disability',
    chartIds: [
      'population-by-disability',
      'incentive-levels-by-disability',
      'trends-incentive-levels-by-disability',
      'entries-by-disability',
      'trends-entries-by-disability',
      'prisoners-with-entries-by-disability',
    ],
  },
  {
    name: 'Prison (MDI) Protected characteristics',
    url: '/analytics/protected-characteristic?characteristic=disability',
    expectedHeading: 'Percentage and number of prisoners on each incentive level by recorded disability',
    chartIds: [
      'population-by-disability',
      'incentive-levels-by-disability',
      'trends-incentive-levels-by-disability',
      'entries-by-disability',
      'trends-entries-by-disability',
      'prisoners-with-entries-by-disability',
    ],
  },
]

describe.each(analyticsPages)('Analytics data pages', ({ name, url, expectedHeading, chartIds, linksFromCharts }) => {
  beforeEach(() => {
    mockSdkS3ClientReponse(s3.send)
    StitchedTablesCache.clear()
  })

  it(`${name} page loads`, () => {
    return request(app)
      .get(url)
      .expect(200)
      .expect(res => {
        expect(res.text).toContain(expectedHeading)
        expect(res.text).not.toContain('Page not found')
      })
  })

  it(`error is presented on ${name} page if no source table was found`, () => {
    mockSdkS3ClientReponse(s3.send, MockTable.Missing)

    return request(app)
      .get(url)
      .expect(200)
      .expect(res => {
        expect(res.text).toContain(expectedHeading)
        expect(res.text).toContain('There is a problem with this data – try again later')
      })
  })

  it(`error is presented on ${name} page if source table contains no data`, () => {
    mockSdkS3ClientReponse(s3.send, MockTable.Empty)

    return request(app)
      .get(url)
      .expect(200)
      .expect(res => {
        expect(res.text).toContain(expectedHeading)
        expect(res.text).toContain('There is a problem with this data – try again later')
      })
  })

  if (linksFromCharts) {
    it(`${name} page has charts that link to PGD region charts or incentive table for location`, () => {
      return request(app)
        .get(url)
        .expect(res => {
          linksFromCharts.forEach(link => {
            expect(res.text).toContain(`href="${link}"`)
          })
        })
    })
  }

  it(`shows a disclaimer on ${name} page`, () => {
    return request(app)
      .get(url)
      .expect(res => {
        expect(res.text).toContain('A note on our data')
      })
  })

  describe.each(chartIds)('charts have feedback forms', chartId => {
    beforeAll(() => {
      mockSdkS3ClientReponse(s3.send)
    })

    it(`${name} page can post simple feedback on ${chartId} chart`, () => {
      return request(app)
        .post(url)
        .send({ formId: chartId, chartUseful: 'yes' })
        .expect(200)
        .expect(res => {
          expect(res.text).toContain(expectedHeading)
          expect(mockedZendeskClientClass).toHaveBeenCalled()
          const mockedZendeskClient = mockedZendeskClientClass.mock.instances[0] as jest.Mocked<ZendeskClient>
          expect(mockedZendeskClient.createTicket).toHaveBeenCalledWith({
            subject: `Feedback on chart ${chartId}`,
            comment: { body: expect.any(String) },
            type: 'task',
            tags: ['hmpps-incentives', 'chart-feedback', `chart-${chartId}`, 'useful-yes'],
            custom_fields: [
              // Service
              { id: 23757677, value: 'hmpps_incentives' },
              // Environment
              { id: 32342378, value: config.environment },
              // URL
              { id: 23730083, value: expect.stringContaining(url) },
              // Prison
              { id: 23984153, value: 'MDI' },
            ],
          })
          const createTicketRequest = mockedZendeskClient.createTicket.mock.calls[0][0]
          expect(createTicketRequest.comment.body).toContain('Is this chart useful? yes')
          expect(createTicketRequest.comment.body).toContain('Prison: MDI')
          expect(createTicketRequest.comment.body).not.toContain('Comments:')
        })
    })

    it(`${name} page can post more complex feedback on ${chartId} chart`, () => {
      return request(app)
        .post(url)
        .send({
          formId: chartId,
          chartUseful: 'no',
          mainNoReason: 'do-not-understand',
          noComments: 'How do I use this?',
        })
        .expect(200)
        .expect(res => {
          expect(res.text).toContain(expectedHeading)
          expect(res.text).toContain('Your feedback has been submitted')
          const mockedZendeskClient = mockedZendeskClientClass.mock.instances[0] as jest.Mocked<ZendeskClient>
          expect(mockedZendeskClient.createTicket).toHaveBeenCalledWith({
            subject: expect.any(String),
            comment: { body: expect.any(String) },
            type: 'task',
            tags: [
              'hmpps-incentives',
              'chart-feedback',
              `chart-${chartId}`,
              'useful-no',
              'not-useful-do-not-understand',
            ],
            custom_fields: expect.anything(),
          })
          expect(mockedZendeskClientClass).toHaveBeenCalled()
          const createTicketRequest = mockedZendeskClient.createTicket.mock.calls[0][0]
          expect(createTicketRequest.comment.body).toContain('Is this chart useful? no')
          expect(createTicketRequest.comment.body).toContain('Prison: MDI')
          expect(createTicketRequest.comment.body).toContain('Main reason: do-not-understand')
          expect(createTicketRequest.comment.body).toContain('Comments:')
          expect(createTicketRequest.comment.body).toContain('How do I use this?')
        })
    })

    it(`${name} page will not post invalid feedback on ${chartId} chart`, () => {
      return request(app)
        .post(url)
        .send({
          formId: chartId,
          chartUseful: 'no',
          noComments: 'Do I have to choose only one reason?',
        })
        .expect(200)
        .expect(res => {
          expect(res.text).toContain(expectedHeading)
          expect(res.text).not.toContain('Your feedback has been submitted')
          expect(res.text).toContain('There is a problem') // error summary
          expect(res.text).toContain(`#${chartId}-mainNoReason`) // link to field
          expect(res.text).toContain('Select a reason for your answer') // error message
          expect(res.text).toContain(`id="${chartId}-mainNoReason"`) // field with error
          expect(res.text).toContain('Do I have to choose only one reason?') // comment not forgotten
          expect(mockedZendeskClientClass).not.toHaveBeenCalled()
        })
    })
  })

  it(`${name} page will not accept a post without a formId parameter`, () => {
    return request(app)
      .post(url)
      .send({ chartUseful: 'yes' })
      .expect(400)
      .expect(res => {
        expect(res.text).toContain('Sorry, there is a problem with the service')
        expect(mockedZendeskClientClass).not.toHaveBeenCalled()
      })
  })
})

// Tests specific of Protected Characteristic pages
describe('Protected characteristic pages', () => {
  it('Age page is the default when none is explicitly selected', () => {
    return request(app)
      .get('/analytics/protected-characteristic')
      .expect(200)
      .expect(res => {
        expect(res.text).not.toContain('Page not found')
        // correct template
        expect(res.text).toContain('Protected characteristics')
        // correct characteristic
        expect(res.text).toContain('table-incentive-levels-by-age')
      })
  })

  it('Invalid characteristic name results in 404', () => {
    return request(app)
      .get('/analytics/protected-characteristic?characteristic=invalid')
      .expect(404)
      .expect(res => {
        expect(res.text).toContain('Page not found')
      })
  })

  describe.each(['trendsIncentiveLevelsGroup', 'trendsEntriesGroup'])(
    `Protected characteristic route`,
    queryParamName => {
      it(`responds 404 Not Found when value for ${queryParamName} query parameter is invalid`, () => {
        return request(app)
          .get(`/analytics/protected-characteristic?characteristic=ethnicity&${queryParamName}=66+`)
          .expect(404)
          .expect(res => {
            expect(res.text).toContain('Page not found')
          })
      })

      describe('when prison is Youth Custody Service', () => {
        beforeAll(() => {
          // change isYouthCustodyService() to always return true
          PrisonRegister.isYouthCustodyService = (_prisonId: string) => true
        })

        afterAll(() => {
          // restore PrisonRegister.isYouthCustodyService() behaviour
          PrisonRegister.isYouthCustodyService = isYouthCustodyServiceOriginal
        })

        it(`${queryParamName} value can be 15-17`, () => {
          return request(app)
            .get(`/analytics/protected-characteristic?characteristic=age&${queryParamName}=15-17`)
            .expect(200)
            .expect(res => {
              expect(res.text).toContain('Protected characteristics')
            })
        })

        it(`PC groups defaults to 15-17`, () => {
          return request(app)
            .get(`/analytics/protected-characteristic?characteristic=age`)
            .expect(200)
            .expect(res => {
              expect(res.text).toContain('<option value="15-17" selected>15-17</option>')
            })
        })
      })

      describe('when prison is not Youth Custody Service', () => {
        beforeAll(() => {
          // change isYouthCustodyService() to always return false
          PrisonRegister.isYouthCustodyService = (_prisonId: string) => false
        })

        afterAll(() => {
          // restore PrisonRegister.isYouthCustodyService() behaviour
          PrisonRegister.isYouthCustodyService = isYouthCustodyServiceOriginal
        })

        it(`${queryParamName} value cannot be 15-17`, () => {
          return request(app)
            .get(`/analytics/protected-characteristic?characteristic=age&${queryParamName}=15-17`)
            .expect(404)
            .expect(res => {
              expect(res.text).toContain('Not Found')
            })
        })

        it(`PC groups defaults to 18-25`, () => {
          return request(app)
            .get(`/analytics/protected-characteristic?characteristic=age`)
            .expect(200)
            .expect(res => {
              expect(res.text).toContain('<option value="18-25" selected>18-25</option>')
              // doesn't show option for Young People
              expect(res.text).not.toContain('<option value="15-17">15-17</option>')
            })
        })
      })
    },
  )
})

describe.each(Object.entries(protectedCharacteristicRoutes))(
  'Protected characteristic pages',
  (characteristicName, { label }) => {
    beforeEach(() => {
      mockSdkS3ClientReponse(s3.send)
      StitchedTablesCache.clear()
    })

    const url = `/analytics/protected-characteristic?characteristic=${characteristicName}`

    it(`${label} page shows correct charts`, () => {
      return request(app)
        .get(url)
        .expect(200)
        .expect(res => {
          const pageContent = res.text
          expect(pageContent).not.toContain('Page not found')
          // correct template
          expect(pageContent).toContain('Protected characteristics')

          // correct characteristic charts
          expect(pageContent).toContain(`table-population-by-${characteristicName}`)
          expect(pageContent).toContain(`table-incentive-levels-by-${characteristicName}`)
          expect(pageContent).toContain(`table-trends-incentive-levels-by-${characteristicName}`)
          expect(pageContent).toContain(`table-entries-by-${characteristicName}`)
          expect(pageContent).toContain(`table-trends-entries-by-${characteristicName}`)
          expect(pageContent).toContain(`table-prisoners-with-entries-by-${characteristicName}`)
        })
    })

    it(`${label} page drop-down has expected list of characteristics options`, () => {
      return request(app)
        .get(url)
        .expect(200)
        .expect(res => {
          const pageContent = res.text
          const selectElementHtml = pageContent.slice(pageContent.indexOf('<select'), pageContent.indexOf('</select>'))
          let lastCharacteristicPosition = 0
          Object.keys(protectedCharacteristicRoutes).forEach(someCharacteristicName => {
            const characteristicPosition = selectElementHtml.indexOf(`value="${someCharacteristicName}"`)
            expect(characteristicPosition).toBeGreaterThan(lastCharacteristicPosition)
            lastCharacteristicPosition = characteristicPosition
          })
        })
    })
  },
)<|MERGE_RESOLUTION|>--- conflicted
+++ resolved
@@ -151,7 +151,6 @@
 
 const analyticsPages: AnalyticsPage[] = [
   {
-<<<<<<< HEAD
     name: 'National Behaviour entries',
     url: '/analytics/National/behaviour-entries',
     expectedHeading: 'Comparison of positive and negative behaviour entries by residential location – last 28 days',
@@ -164,8 +163,6 @@
     chartIds: ['entries-by-location', 'prisoners-with-entries-by-location', 'trends-entries'],
   },
   {
-=======
->>>>>>> 29ea2f35
     name: 'Prison (MDI) Behaviour entries',
     url: '/analytics/behaviour-entries',
     expectedHeading: 'Comparison of positive and negative behaviour entries by residential location – last 28 days',
@@ -183,7 +180,6 @@
     chartIds: ['entries-by-location', 'prisoners-with-entries-by-location', 'trends-entries'],
   },
   {
-<<<<<<< HEAD
     name: 'National Incentive levels',
     url: '/analytics/National/incentive-levels',
     expectedHeading: 'Percentage and number of prisoners on each incentive level by residential location',
@@ -196,8 +192,6 @@
     chartIds: ['incentive-levels-by-location', 'trends-incentive-levels'],
   },
   {
-=======
->>>>>>> 29ea2f35
     name: 'Prison (MDI) Incentive levels',
     url: '/analytics/incentive-levels',
     expectedHeading: 'Percentage and number of prisoners on each incentive level by residential location',
