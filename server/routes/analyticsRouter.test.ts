import type { Express } from 'express'
import request from 'supertest'

import PrisonRegister from '../data/prisonRegister'
import config from '../config'
import ZendeskClient from '../data/zendeskClient'
import type { ChartId } from './analyticsChartTypes'
import { cache, protectedCharacteristicRoutes } from './analyticsRouter'
import { appWithAllRoutes } from './testutils/appSetup'
import { MockTable, mockSdkS3ClientResponse } from '../testData/s3Bucket'

const s3 = {
  send: jest.fn(),
}

const isYouthCustodyServiceOriginal = PrisonRegister.isYouthCustodyService

jest.mock('@aws-sdk/client-s3', () => {
  const { GetObjectCommand, ListObjectsV2Command } = jest.requireActual('@aws-sdk/client-s3')
  return {
    S3Client: jest.fn(() => s3),
    GetObjectCommand,
    ListObjectsV2Command,
  }
})
jest.mock('../data/zendeskClient')

let originalZendeskConfig: { url: string; username: string; token: string }

let mockedZendeskClientClass: jest.Mock<ZendeskClient>

beforeAll(() => {
  const { url, username, token } = config.apis.zendesk
  originalZendeskConfig = { url, username, token }
  config.apis.zendesk.url = 'http://zendesk.local'
  config.apis.zendesk.username = 'anonymous@justice.gov.uk'
  config.apis.zendesk.token = '123456789012345678901234567890'

  config.featureFlags.showAnalyticsPcTrends = true
  config.featureFlags.showRegionalNational = true

  mockedZendeskClientClass = ZendeskClient as jest.Mock<ZendeskClient>
})

afterAll(() => {
  config.apis.zendesk = { ...config.apis.zendesk, ...originalZendeskConfig }
})

let app: Express

beforeEach(() => {
  jest.clearAllMocks()

  app = appWithAllRoutes({})
})

describe('Home page', () => {
  it('shows card linking to incentives analytics', () => {
    return request(app)
      .get('/')
      .expect(res => expect(res.text).toContain('/analytics'))
  })
})

describe('GET /select-pgd-region', () => {
  it('renders prison pgdRegionCode page', () => {
    return request(app)
      .get('/analytics/select-pgd-region')
      .expect('Content-Type', /html/)
      .expect(res => {
        expect(res.text).toContain('Select a view')
        expect(res.text).toContain('Select national or a prison group')
        expect(res.text).toContain('<option value="National">National')
        expect(res.text).toContain('<option value="WM">West Midlands')
      })
  })
})

describe('POST /select-pgd-region', () => {
  describe('when pgdRegionCode is missing', () => {
    it('redirects to pgdRegion selection page', () => {
      return request(app)
        .post('/analytics/select-pgd-region')
        .expect(res => {
          expect(res.redirect).toBeTruthy()
          expect(res.headers.location).toBe('/analytics/select-pgd-region')
        })
    })
  })

  describe('Invalid pgdRegionCode', () => {
    it('redirects to pgdRegion selection page from Behaviour entries page', () => {
      return request(app)
        .get('/analytics/test/behaviour-entries')
        .expect(res => {
          expect(res.redirect).toBeTruthy()
          expect(res.headers.location).toBe('/analytics/select-pgd-region')
        })
    })

    it('redirects to pgdRegion selection page from Incentive levels page', () => {
      return request(app)
        .get('/analytics/test/incentive-levels')
        .expect(res => {
          expect(res.redirect).toBeTruthy()
          expect(res.headers.location).toBe('/analytics/select-pgd-region')
        })
    })

    it('redirects to pgdRegion selection page from Protected Characteristic page', () => {
      return request(app)
        .get('/analytics/test/protected-characteristic?characteristic=disability')
        .expect(res => {
          expect(res.redirect).toBeTruthy()
          expect(res.headers.location).toBe('/analytics/select-pgd-region')
        })
    })
  })

  describe('Valid pgdRegionCode', () => {
    it('routes to the National incentive level page', () => {
      return request(app)
        .post('/analytics/select-pgd-region')
        .send({ pgdRegionCode: 'National' })
        .expect(res => {
          expect(res.redirect).toBeTruthy()
          expect(res.headers.location).toBe('/analytics/National/incentive-levels')
        })
    })

    it('routes to the West Midlands incentive level page', () => {
      return request(app)
        .post('/analytics/select-pgd-region')
        .send({ pgdRegionCode: 'WM' })
        .expect(res => {
          expect(res.redirect).toBeTruthy()
          expect(res.headers.location).toBe('/analytics/WM/incentive-levels')
        })
    })
  })
})

type AnalyticsPage = {
  name: string
  url: string
  expectedHeading: string
  linksFromCharts?: string[]
  chartIds: ChartId[]
}

const analyticsPages: AnalyticsPage[] = [
  {
    name: 'National Behaviour entries',
    url: '/analytics/National/behaviour-entries',
    expectedHeading: 'Comparison of positive and negative behaviour entries by residential location – last 28 days',
    chartIds: ['entries-by-location', 'prisoners-with-entries-by-location', 'trends-entries'],
    linksFromCharts: [
      '/analytics/LTHS/behaviour-entries',
      '/analytics/WLS/behaviour-entries',
      '/analytics/YRKS/behaviour-entries',
    ],
  },
  {
    name: 'PGD region Behaviour entries',
    url: '/analytics/LTHS/behaviour-entries',
    expectedHeading: 'Comparison of positive and negative behaviour entries by residential location – last 28 days',
    chartIds: ['entries-by-location', 'prisoners-with-entries-by-location', 'trends-entries'],
  },
  {
    name: 'Prison (MDI) Behaviour entries',
    url: '/analytics/behaviour-entries',
    expectedHeading: 'Comparison of positive and negative behaviour entries by residential location – last 28 days',
    linksFromCharts: [
      '/incentive-summary/MDI-1',
      '/incentive-summary/MDI-2',
      '/incentive-summary/MDI-3',
      '/incentive-summary/MDI-4',
      '/incentive-summary/MDI-5',
      '/incentive-summary/MDI-6',
      '/incentive-summary/MDI-7',
      '/incentive-summary/MDI-8',
      '/incentive-summary/MDI-SEG',
    ],
    chartIds: ['entries-by-location', 'prisoners-with-entries-by-location', 'trends-entries'],
  },
  {
    name: 'National Incentive levels',
    url: '/analytics/National/incentive-levels',
    expectedHeading: 'Percentage and number of prisoners on each incentive level by residential location',
    chartIds: ['incentive-levels-by-location', 'trends-incentive-levels'],
    linksFromCharts: [
      '/analytics/LTHS/incentive-levels',
      '/analytics/WLS/incentive-levels',
      '/analytics/YRKS/incentive-levels',
    ],
  },
  {
    name: 'PGD region Incentive levels',
    url: '/analytics/LTHS/incentive-levels',
    expectedHeading: 'Percentage and number of prisoners on each incentive level by residential location',
    chartIds: ['incentive-levels-by-location', 'trends-incentive-levels'],
  },
  {
    name: 'Prison (MDI) Incentive levels',
    url: '/analytics/incentive-levels',
    expectedHeading: 'Percentage and number of prisoners on each incentive level by residential location',
    linksFromCharts: [
      '/incentive-summary/MDI-1',
      '/incentive-summary/MDI-2',
      '/incentive-summary/MDI-3',
      '/incentive-summary/MDI-4',
      '/incentive-summary/MDI-5',
      '/incentive-summary/MDI-6',
      '/incentive-summary/MDI-7',
      '/incentive-summary/MDI-8',
      '/incentive-summary/MDI-SEG',
    ],
    chartIds: ['incentive-levels-by-location', 'trends-incentive-levels'],
  },
  {
    name: 'National Protected characteristics',
    url: '/analytics/National/protected-characteristic?characteristic=disability',
    expectedHeading: 'Percentage and number of prisoners on each incentive level by recorded disability',
    chartIds: [
      'population-by-disability',
      'incentive-levels-by-disability',
      'trends-incentive-levels-by-disability',
      'entries-by-disability',
      'trends-entries-by-disability',
      'prisoners-with-entries-by-disability',
    ],
  },
  {
    name: 'PGD region Protected characteristics',
    url: '/analytics/LTHS/protected-characteristic?characteristic=disability',
    expectedHeading: 'Percentage and number of prisoners on each incentive level by recorded disability',
    chartIds: [
      'population-by-disability',
      'incentive-levels-by-disability',
      'trends-incentive-levels-by-disability',
      'entries-by-disability',
      'trends-entries-by-disability',
      'prisoners-with-entries-by-disability',
    ],
  },
  {
    name: 'Prison (MDI) Protected characteristics',
    url: '/analytics/protected-characteristic?characteristic=disability',
    expectedHeading: 'Percentage and number of prisoners on each incentive level by recorded disability',
    chartIds: [
      'population-by-disability',
      'incentive-levels-by-disability',
      'trends-incentive-levels-by-disability',
      'entries-by-disability',
      'trends-entries-by-disability',
      'prisoners-with-entries-by-disability',
    ],
  },
]

describe.each(analyticsPages)('Analytics data pages', ({ name, url, expectedHeading, chartIds, linksFromCharts }) => {
  beforeEach(() => {
<<<<<<< HEAD
    mockSdkS3ClientReponse(s3.send)
    cache.clear()
=======
    mockSdkS3ClientResponse(s3.send)
    StitchedTablesCache.clear()
>>>>>>> 413a7ad2
  })

  it(`${name} page loads`, () => {
    return request(app)
      .get(url)
      .expect(200)
      .expect(res => {
        expect(res.text).toContain(expectedHeading)
        expect(res.text).not.toContain('Page not found')
      })
  })

  it(`error is presented on ${name} page if no source table was found`, () => {
    mockSdkS3ClientResponse(s3.send, MockTable.Missing)

    return request(app)
      .get(url)
      .expect(200)
      .expect(res => {
        expect(res.text).toContain(expectedHeading)
        expect(res.text).toContain('There is a problem with this data – try again later')
      })
  })

  it(`error is presented on ${name} page if source table contains no data`, () => {
    mockSdkS3ClientResponse(s3.send, MockTable.Empty)

    return request(app)
      .get(url)
      .expect(200)
      .expect(res => {
        expect(res.text).toContain(expectedHeading)
        expect(res.text).toContain('There is a problem with this data – try again later')
      })
  })

  if (linksFromCharts) {
    it(`${name} page has charts that link to PGD region charts or incentive table for location`, () => {
      return request(app)
        .get(url)
        .expect(res => {
          linksFromCharts.forEach(link => {
            expect(res.text).toContain(`href="${link}"`)
          })
        })
    })
  }

  it(`shows a disclaimer on ${name} page`, () => {
    return request(app)
      .get(url)
      .expect(res => {
        expect(res.text).toContain('A note on our data')
      })
  })

  describe.each(chartIds)('charts have feedback forms', chartId => {
    beforeAll(() => {
      mockSdkS3ClientResponse(s3.send)
    })

    it(`${name} page can post simple feedback on ${chartId} chart`, () => {
      return request(app)
        .post(url)
        .send({ formId: chartId, chartUseful: 'yes' })
        .expect(200)
        .expect(res => {
          expect(res.text).toContain(expectedHeading)
          expect(mockedZendeskClientClass).toHaveBeenCalled()
          const mockedZendeskClient = mockedZendeskClientClass.mock.instances[0] as jest.Mocked<ZendeskClient>
          expect(mockedZendeskClient.createTicket).toHaveBeenCalledWith({
            subject: `Feedback on chart ${chartId}`,
            comment: { body: expect.any(String) },
            type: 'task',
            tags: ['hmpps-incentives', 'chart-feedback', `chart-${chartId}`, 'useful-yes'],
            custom_fields: [
              // Service
              { id: 23757677, value: 'hmpps_incentives' },
              // Environment
              { id: 32342378, value: config.environment },
              // URL
              { id: 23730083, value: expect.stringContaining(url) },
              // Prison
              { id: 23984153, value: 'MDI' },
            ],
          })
          const createTicketRequest = mockedZendeskClient.createTicket.mock.calls[0][0]
          expect(createTicketRequest.comment.body).toContain('Is this chart useful? yes')
          expect(createTicketRequest.comment.body).toContain('Prison: MDI')
          expect(createTicketRequest.comment.body).not.toContain('Comments:')
        })
    })

    it(`${name} page can post more complex feedback on ${chartId} chart`, () => {
      return request(app)
        .post(url)
        .send({
          formId: chartId,
          chartUseful: 'no',
          mainNoReason: 'do-not-understand',
          noComments: 'How do I use this?',
        })
        .expect(200)
        .expect(res => {
          expect(res.text).toContain(expectedHeading)
          expect(res.text).toContain('Your feedback has been submitted')
          const mockedZendeskClient = mockedZendeskClientClass.mock.instances[0] as jest.Mocked<ZendeskClient>
          expect(mockedZendeskClient.createTicket).toHaveBeenCalledWith({
            subject: expect.any(String),
            comment: { body: expect.any(String) },
            type: 'task',
            tags: [
              'hmpps-incentives',
              'chart-feedback',
              `chart-${chartId}`,
              'useful-no',
              'not-useful-do-not-understand',
            ],
            custom_fields: expect.anything(),
          })
          expect(mockedZendeskClientClass).toHaveBeenCalled()
          const createTicketRequest = mockedZendeskClient.createTicket.mock.calls[0][0]
          expect(createTicketRequest.comment.body).toContain('Is this chart useful? no')
          expect(createTicketRequest.comment.body).toContain('Prison: MDI')
          expect(createTicketRequest.comment.body).toContain('Main reason: do-not-understand')
          expect(createTicketRequest.comment.body).toContain('Comments:')
          expect(createTicketRequest.comment.body).toContain('How do I use this?')
        })
    })

    it(`${name} page will not post invalid feedback on ${chartId} chart`, () => {
      return request(app)
        .post(url)
        .send({
          formId: chartId,
          chartUseful: 'no',
          noComments: 'Do I have to choose only one reason?',
        })
        .expect(200)
        .expect(res => {
          expect(res.text).toContain(expectedHeading)
          expect(res.text).not.toContain('Your feedback has been submitted')
          expect(res.text).toContain('There is a problem') // error summary
          expect(res.text).toContain(`#${chartId}-mainNoReason`) // link to field
          expect(res.text).toContain('Select a reason for your answer') // error message
          expect(res.text).toContain(`id="${chartId}-mainNoReason"`) // field with error
          expect(res.text).toContain('Do I have to choose only one reason?') // comment not forgotten
          expect(mockedZendeskClientClass).not.toHaveBeenCalled()
        })
    })
  })

  it(`${name} page will not accept a post without a formId parameter`, () => {
    return request(app)
      .post(url)
      .send({ chartUseful: 'yes' })
      .expect(400)
      .expect(res => {
        expect(res.text).toContain('Sorry, there is a problem with the service')
        expect(mockedZendeskClientClass).not.toHaveBeenCalled()
      })
  })
})

// Tests specific of Protected Characteristic pages
describe('Protected characteristic pages', () => {
  it('Age page is the default when none is explicitly selected', () => {
    return request(app)
      .get('/analytics/protected-characteristic')
      .expect(200)
      .expect(res => {
        expect(res.text).not.toContain('Page not found')
        // correct template
        expect(res.text).toContain('Protected characteristics')
        // correct characteristic
        expect(res.text).toContain('table-incentive-levels-by-age')
      })
  })

  it('Invalid characteristic name results in 404', () => {
    return request(app)
      .get('/analytics/protected-characteristic?characteristic=invalid')
      .expect(404)
      .expect(res => {
        expect(res.text).toContain('Page not found')
      })
  })

  describe.each(['trendsIncentiveLevelsGroup', 'trendsEntriesGroup'])(
    `Protected characteristic route`,
    queryParamName => {
      it(`responds 404 Not Found when value for ${queryParamName} query parameter is invalid`, () => {
        return request(app)
          .get(`/analytics/protected-characteristic?characteristic=ethnicity&${queryParamName}=66+`)
          .expect(404)
          .expect(res => {
            expect(res.text).toContain('Page not found')
          })
      })

      describe('when prison is Youth Custody Service', () => {
        beforeAll(() => {
          // change isYouthCustodyService() to always return true
          PrisonRegister.isYouthCustodyService = (_prisonId: string) => true
        })

        afterAll(() => {
          // restore PrisonRegister.isYouthCustodyService() behaviour
          PrisonRegister.isYouthCustodyService = isYouthCustodyServiceOriginal
        })

        it(`${queryParamName} value can be 15-17`, () => {
          return request(app)
            .get(`/analytics/protected-characteristic?characteristic=age&${queryParamName}=15-17`)
            .expect(200)
            .expect(res => {
              expect(res.text).toContain('Protected characteristics')
            })
        })

        it(`PC groups defaults to 15-17`, () => {
          return request(app)
            .get(`/analytics/protected-characteristic?characteristic=age`)
            .expect(200)
            .expect(res => {
              expect(res.text).toContain('<option value="15-17" selected>15-17</option>')
            })
        })
      })

      describe('when prison is not Youth Custody Service', () => {
        beforeAll(() => {
          // change isYouthCustodyService() to always return false
          PrisonRegister.isYouthCustodyService = (_prisonId: string) => false
        })

        afterAll(() => {
          // restore PrisonRegister.isYouthCustodyService() behaviour
          PrisonRegister.isYouthCustodyService = isYouthCustodyServiceOriginal
        })

        it(`${queryParamName} value cannot be 15-17`, () => {
          return request(app)
            .get(`/analytics/protected-characteristic?characteristic=age&${queryParamName}=15-17`)
            .expect(404)
            .expect(res => {
              expect(res.text).toContain('Not Found')
            })
        })

        it(`PC groups defaults to 18-25`, () => {
          return request(app)
            .get(`/analytics/protected-characteristic?characteristic=age`)
            .expect(200)
            .expect(res => {
              expect(res.text).toContain('<option value="18-25" selected>18-25</option>')
              // doesn't show option for Young People
              expect(res.text).not.toContain('<option value="15-17">15-17</option>')
            })
        })
      })
    },
  )
})

describe.each(Object.entries(protectedCharacteristicRoutes))(
  'Protected characteristic pages',
  (characteristicName, { label }) => {
    beforeEach(() => {
<<<<<<< HEAD
      mockSdkS3ClientReponse(s3.send)
      cache.clear()
=======
      mockSdkS3ClientResponse(s3.send)
      StitchedTablesCache.clear()
>>>>>>> 413a7ad2
    })

    const url = `/analytics/protected-characteristic?characteristic=${characteristicName}`

    it(`${label} page shows correct charts`, () => {
      return request(app)
        .get(url)
        .expect(200)
        .expect(res => {
          const pageContent = res.text
          expect(pageContent).not.toContain('Page not found')
          // correct template
          expect(pageContent).toContain('Protected characteristics')

          // correct characteristic charts
          expect(pageContent).toContain(`table-population-by-${characteristicName}`)
          expect(pageContent).toContain(`table-incentive-levels-by-${characteristicName}`)
          expect(pageContent).toContain(`table-trends-incentive-levels-by-${characteristicName}`)
          expect(pageContent).toContain(`table-entries-by-${characteristicName}`)
          expect(pageContent).toContain(`table-trends-entries-by-${characteristicName}`)
          expect(pageContent).toContain(`table-prisoners-with-entries-by-${characteristicName}`)
        })
    })

    it(`${label} page drop-down has expected list of characteristics options`, () => {
      return request(app)
        .get(url)
        .expect(200)
        .expect(res => {
          const pageContent = res.text
          const selectElementHtml = pageContent.slice(pageContent.indexOf('<select'), pageContent.indexOf('</select>'))
          let lastCharacteristicPosition = 0
          Object.keys(protectedCharacteristicRoutes).forEach(someCharacteristicName => {
            const characteristicPosition = selectElementHtml.indexOf(`value="${someCharacteristicName}"`)
            expect(characteristicPosition).toBeGreaterThan(lastCharacteristicPosition)
            lastCharacteristicPosition = characteristicPosition
          })
        })
    })
  },
)<|MERGE_RESOLUTION|>--- conflicted
+++ resolved
@@ -260,13 +260,8 @@
 
 describe.each(analyticsPages)('Analytics data pages', ({ name, url, expectedHeading, chartIds, linksFromCharts }) => {
   beforeEach(() => {
-<<<<<<< HEAD
-    mockSdkS3ClientReponse(s3.send)
+    mockSdkS3ClientResponse(s3.send)
     cache.clear()
-=======
-    mockSdkS3ClientResponse(s3.send)
-    StitchedTablesCache.clear()
->>>>>>> 413a7ad2
   })
 
   it(`${name} page loads`, () => {
@@ -536,13 +531,8 @@
   'Protected characteristic pages',
   (characteristicName, { label }) => {
     beforeEach(() => {
-<<<<<<< HEAD
-      mockSdkS3ClientReponse(s3.send)
+      mockSdkS3ClientResponse(s3.send)
       cache.clear()
-=======
-      mockSdkS3ClientResponse(s3.send)
-      StitchedTablesCache.clear()
->>>>>>> 413a7ad2
     })
 
     const url = `/analytics/protected-characteristic?characteristic=${characteristicName}`
