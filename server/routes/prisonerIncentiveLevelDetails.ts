import type { RequestHandler, Router } from 'express'
import moment from 'moment'

import { formatName, nameOfPerson, newDaysSince, putLastNameFirst } from '../utils/utils'
import asyncMiddleware from '../middleware/asyncMiddleware'
import { maintainPrisonerIncentiveLevelRole, SYSTEM_USERS } from '../data/constants'
import TokenStore from '../data/tokenStore'
import { createRedisClient } from '../data/redisClient'
import HmppsAuthClient from '../data/hmppsAuthClient'
import { PrisonApi, type Staff } from '../data/prisonApi'
import { OffenderSearchClient } from '../data/offenderSearch'
<<<<<<< HEAD
import { IncentivesApi, type IncentiveSummaryDetail } from '../data/incentivesApi'
=======
import { nameOfPerson, putLastNameFirst, newDaysSince, formatName, formatDateForDatePicker } from '../utils/utils'
>>>>>>> db4a996b

type HistoryDetail = IncentiveSummaryDetail & {
  iepEstablishment: string
  iepStaffMember: string | undefined
  formattedTime: string
}

type HistoryFilters = {
  agencyId?: string
  incentiveLevel?: string
  fromDate?: string
  toDate?: string
}

const filterData = (data: HistoryDetail[], fields: HistoryFilters): HistoryDetail[] => {
  let filteredResults = data
  if (fields.agencyId) {
    filteredResults = filteredResults.filter(result => result.agencyId === fields.agencyId)
  }

  if (fields.incentiveLevel) {
    filteredResults = filteredResults.filter(result => result.iepLevel === fields.incentiveLevel)
  }

  if (fields.fromDate) {
    const fromDate = moment(fields.fromDate)
    filteredResults = filteredResults.filter(result => moment(result.iepDate).isSameOrAfter(fromDate))
  }

  if (fields.toDate) {
    const toDate = moment(fields.toDate)
    filteredResults = filteredResults.filter(result => moment(result.iepDate).isSameOrBefore(toDate))
  }

  return filteredResults
}

function resolvedToConcreteValue<T>(
  promise: PromiseSettledResult<T | null | undefined>,
): promise is PromiseFulfilledResult<T> {
  return promise.status === 'fulfilled' && promise.value !== undefined && promise.value !== null
}

const hmppsAuthClient = new HmppsAuthClient(
  new TokenStore(createRedisClient('routes/prisonerIncentiveLevelDetails.ts')),
)

export default function routes(router: Router): Router {
  const get = (path: string, handler: RequestHandler) => router.get(path, asyncMiddleware(handler))

  get('/', async (req, res) => {
    const { prisonerNumber } = req.params
    const profileUrl = `${res.app.locals.dpsUrl}/prisoner/${prisonerNumber}`

    const userRoles = res.locals.user.roles

    const systemToken = await hmppsAuthClient.getSystemClientToken(res.locals.user.username)
    const prisonApi = new PrisonApi(systemToken)
    const offenderSearchClient = new OffenderSearchClient(systemToken)
    const incentivesApi = new IncentivesApi(systemToken)

    try {
      const prisonerDetails = await prisonApi.getPrisonerDetails(prisonerNumber)
      const incentiveLevelDetails = await incentivesApi.getIncentiveSummaryForPrisoner(prisonerNumber)
      const currentIncentiveLevel = incentiveLevelDetails.iepLevel
      const {
        agencyId,
        incentiveLevel,
        fromDate,
        toDate,
      }: {
        agencyId?: string
        incentiveLevel?: string
        fromDate?: string
        toDate?: string
      } = req.query
      const nextReviewDate = moment(incentiveLevelDetails.nextReviewDate, 'YYYY-MM-DD HH:mm')
      const reviewDaysOverdue = newDaysSince(nextReviewDate)

      const prisonerWithinCaseloads = res.locals.user.caseloads.some(
        caseload => caseload.id === prisonerDetails.agencyId,
      )
      const userCanMaintainIncentives = userRoles.includes(maintainPrisonerIncentiveLevelRole)
      const fromDateFormatted = moment(fromDate, 'DD/MM/YYYY')
      const toDateFormatted = moment(toDate, 'DD/MM/YYYY')

      // Offenders are likely to have multiple IEPs at the same agency.
      // By getting a unique list of users and agencies, we reduce the duplicate
      // calls to the database.
      const uniqueUserIds = Array.from(new Set(incentiveLevelDetails.iepDetails.map(details => details.userId)))
      const uniqueAgencyIds = Array.from(new Set(incentiveLevelDetails.iepDetails.map(details => details.agencyId)))

      // Only get users that map to a user in the prison staff table
      const users: Staff[] = (
        await Promise.allSettled(
          uniqueUserIds
            .filter(userId => Boolean(userId))
            .map(userId => {
              if (SYSTEM_USERS.includes(userId)) {
                return {
                  firstName: 'System',
                  lastName: '',
                  username: userId,
                  staffId: undefined,
                  activeCaseLoadId: undefined,
                  active: undefined,
                }
              }
              return prisonApi.getStaffDetails(userId)
            }),
        )
      )
        .filter(resolvedToConcreteValue)
        .map(promise => promise.value)

      const establishments = await Promise.all(
        uniqueAgencyIds.filter(id => Boolean(id)).map(id => prisonApi.getAgency(id)),
      )
      const levels = Array.from(new Set(incentiveLevelDetails.iepDetails.map(details => details.iepLevel))).sort()

      const iepHistoryDetails: HistoryDetail[] = incentiveLevelDetails.iepDetails.map(details => {
        const { description } = establishments.find(estb => estb.agencyId === details.agencyId)
        const user = details.userId && users.find(u => u.username === details.userId)

        return {
          iepEstablishment: description,
          iepStaffMember: user && `${formatName(user.firstName, user.lastName)}`.trim(),
          formattedTime: moment(details.iepTime, 'YYYY-MM-DD HH:mm').format('D MMMM YYYY - HH:mm'),
          ...details,
        }
      })

      const filteredResults = filterData(iepHistoryDetails, {
        agencyId,
        incentiveLevel,
        fromDate: fromDate && fromDateFormatted.format('YYYY-MM-DD'),
        toDate: toDate && toDateFormatted.format('YYYY-MM-DD'),
      })

      const prisoner = await offenderSearchClient.getPrisoner(prisonerNumber)
      const prisonerName = nameOfPerson(prisoner)
      const { firstName, lastName } = prisoner
      const errors: { href: string; text: string }[] = []

      const noFiltersSupplied = Boolean(!agencyId && !incentiveLevel && !fromDate && !toDate)

      const noResultsFoundMessage =
        (!filteredResults.length &&
          (noFiltersSupplied
            ? `${formatName(firstName, lastName)} has no incentive level history`
            : 'There is no incentive level history for the selections you have made')) ||
        ''

      if (fromDate && toDate && fromDateFormatted.isAfter(toDateFormatted, 'day')) {
        errors.push({ href: '#fromDate', text: 'Enter a from date which is not after the to date' })
        errors.push({ href: '#toDate', text: 'Enter a to date which is not before the from date' })
      }

      res.locals.breadcrumbs.popLastItem()
      res.locals.breadcrumbs.addItems({
        text: putLastNameFirst(firstName, lastName),
        href: profileUrl,
      })

      res.render('pages/prisonerIncentiveLevelDetails.njk', {
        currentIncentiveLevel,
        establishments: establishments
          .sort((a, b) => a.description.localeCompare(b.description))
          .map(establishment => ({
            text: establishment.description,
            value: establishment.agencyId,
          })),
        errors,
        formValues: req.query,
        levels: levels.map(level => ({
          text: level,
          value: level,
        })),
        maxDate: formatDateForDatePicker(new Date().toISOString(), 'short'),
        nextReviewDate: nextReviewDate.format('D MMMM YYYY'),
        noResultsFoundMessage,
        prisonerName,
        recordIncentiveUrl: `/incentive-reviews/prisoner/${prisonerNumber}/change-incentive-level`,
        reviewDaysOverdue,
        results: filteredResults,
        userCanUpdateIEP: prisonerWithinCaseloads && userCanMaintainIncentives,
      })
    } catch (error) {
      res.redirect(profileUrl)
    }
  })

  return router
}<|MERGE_RESOLUTION|>--- conflicted
+++ resolved
@@ -1,7 +1,7 @@
 import type { RequestHandler, Router } from 'express'
 import moment from 'moment'
 
-import { formatName, nameOfPerson, newDaysSince, putLastNameFirst } from '../utils/utils'
+import { formatName, formatDateForDatePicker, nameOfPerson, newDaysSince, putLastNameFirst } from '../utils/utils'
 import asyncMiddleware from '../middleware/asyncMiddleware'
 import { maintainPrisonerIncentiveLevelRole, SYSTEM_USERS } from '../data/constants'
 import TokenStore from '../data/tokenStore'
@@ -9,11 +9,7 @@
 import HmppsAuthClient from '../data/hmppsAuthClient'
 import { PrisonApi, type Staff } from '../data/prisonApi'
 import { OffenderSearchClient } from '../data/offenderSearch'
-<<<<<<< HEAD
 import { IncentivesApi, type IncentiveSummaryDetail } from '../data/incentivesApi'
-=======
-import { nameOfPerson, putLastNameFirst, newDaysSince, formatName, formatDateForDatePicker } from '../utils/utils'
->>>>>>> db4a996b
 
 type HistoryDetail = IncentiveSummaryDetail & {
   iepEstablishment: string
