--- conflicted
+++ resolved
@@ -22,8 +22,6 @@
   },
 }
 
-<<<<<<< HEAD
-=======
 export const prisonerDetails: Offender = {
   offenderNo: 'A8083DY',
   agencyId: 'MDI',
@@ -54,7 +52,6 @@
   active: true,
 }
 
->>>>>>> a54d203a
 export function getAgencyMockImplementation(agencyId: string): Promise<Agency> {
   return new Promise((resolve, reject) => {
     if (agencyId in sampleAgencies) {
