--- conflicted
+++ resolved
@@ -7,9 +7,6 @@
 import config from '../config'
 import { calculateTrendsRange, makeChartPalette } from './analytics'
 import format from './format'
-<<<<<<< HEAD
-import { daysSince, initialiseName, possessive } from './utils'
-=======
 import {
   daysSince,
   findFieldInErrorSummary,
@@ -18,7 +15,6 @@
   initialiseName,
   possessive,
 } from './utils'
->>>>>>> 7c6d7017
 
 export default function nunjucksSetup(app: express.Express): void {
   app.set('view engine', 'njk')
@@ -69,56 +65,6 @@
   njkEnv.addFilter('initialiseName', initialiseName)
   njkEnv.addFilter('possessive', possessive)
 
-  njkEnv.addFilter('findError', (array, formFieldId) => {
-    if (!array) return null
-    // eslint-disable-next-line @typescript-eslint/ban-ts-comment
-    // @ts-expect-error
-    const item = array.find(error => error.href === `#${formFieldId}`)
-    if (item) {
-      return {
-        text: item.text,
-      }
-    }
-    return null
-  })
-
-  njkEnv.addFilter('showDefault', (value, specifiedText) => {
-    if (value === 0) return value
-
-    return value || specifiedText || '--'
-  })
-
-  njkEnv.addFilter('addDefaultSelectedValue', (items, text, show) => {
-    if (!items) return null
-    const attributes: { hidden?: string } = {}
-    if (!show) attributes.hidden = ''
-
-    return [
-      {
-        text,
-        value: '',
-        selected: true,
-        attributes,
-      },
-      ...items,
-    ]
-  })
-
-  njkEnv.addFilter(
-    'setSelected',
-    (items, selected) =>
-      items &&
-      // eslint-disable-next-line @typescript-eslint/ban-ts-comment
-      // @ts-expect-error
-      items.map(entry => ({
-        ...entry,
-        selected: entry && entry.value === selected,
-      })),
-  )
-
-  // name formatting
-  njkEnv.addFilter('possessive', possessive)
-
   // date & number formatting
   njkEnv.addFilter('date', format.date)
   njkEnv.addFilter('shortDate', format.shortDate)
